--- conflicted
+++ resolved
@@ -1,15 +1,9 @@
 use nonempty::NonEmpty;
+use std::collections::hash_map::DefaultHasher;
 use std::collections::HashMap;
 use std::fmt;
-
-<<<<<<< HEAD
-=======
-#[cfg(test)]
-use quickcheck::{Arbitrary, Gen};
-use std::collections::hash_map::DefaultHasher;
 use std::hash::{Hash, Hasher};
 
->>>>>>> 6acdd4c4
 /// A label for [`Directory`](struct.Directory.html)
 /// and [`File`](struct.File.html) to allow for search.
 ///
@@ -73,17 +67,6 @@
 #[derive(Debug, Clone, PartialEq, Eq, Hash)]
 pub struct Path(pub NonEmpty<Label>);
 
-<<<<<<< HEAD
-=======
-#[cfg(test)]
-impl Arbitrary for Path {
-    fn arbitrary<G: Gen>(g: &mut G) -> Self {
-        let head = Arbitrary::arbitrary(g);
-        let tail: Vec<Label> = Arbitrary::arbitrary(g);
-        Path::from_labels(head, &tail)
-    }
-}
-
 impl fmt::Display for Path {
     fn fmt(&self, f: &mut fmt::Formatter<'_>) -> fmt::Result {
         let (prefix, suffix) = self.split_last();
@@ -94,7 +77,6 @@
     }
 }
 
->>>>>>> 6acdd4c4
 impl Path {
     /// The root path is a `Path` made up of the single
     /// root label (see: [`Label::root`](stuct.Label.html#method.root).
