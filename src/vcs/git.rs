//! ```
//! use nonempty::NonEmpty;
//! use radicle_surf::file_system::{Directory, File, Label, Path, SystemType};
//! use radicle_surf::file_system::unsound;
//! use radicle_surf::vcs::git::*;
//! use std::collections::HashMap;
//!
//! let repo = Repository::new("./data/git-platinum")
//!     .expect("Could not retrieve ./data/git-platinum as git repository");
//! let browser = Browser::new(repo).expect("Could not initialise Browser");
//! let directory = browser.get_directory().expect("Could not render Directory");
//! let mut directory_contents = directory.list_directory();
//! directory_contents.sort();
//!
//! assert_eq!(directory_contents, vec![
//!     SystemType::file(unsound::label::new(".i-am-well-hidden")),
//!     SystemType::file(unsound::label::new(".i-too-am-hidden")),
//!     SystemType::file(unsound::label::new("README.md")),
//!     SystemType::directory(unsound::label::new("bin")),
//!     SystemType::directory(unsound::label::new("src")),
//!     SystemType::directory(unsound::label::new("text")),
//!     SystemType::directory(unsound::label::new("this")),
//! ]);
//!
//! // find src directory in the Git directory and the in-memory directory
//! let src_directory = directory
//!     .find_directory(&Path::new(unsound::label::new("src")))
//!     .unwrap();
//! let mut src_directory_contents = src_directory.list_directory();
//! src_directory_contents.sort();
//!
//! assert_eq!(src_directory_contents, vec![
//!     SystemType::file(unsound::label::new("Eval.hs")),
//!     SystemType::file(unsound::label::new("Folder.svelte")),
//!     SystemType::file(unsound::label::new("memory.rs")),
//! ]);
//! ```

// Re-export git2 as sub-module
pub use git2;
pub use git2::{BranchType, Error as Git2Error, Oid, Time};

pub mod error;

use crate::file_system;
use crate::tree::*;
use crate::vcs;
use crate::vcs::git::error::*;
use crate::vcs::VCS;
use nonempty::NonEmpty;
use std::cmp::Ordering;
use std::collections::HashMap;
use std::convert::TryFrom;
use std::str;

#[derive(Clone)]
pub struct Signature {
    pub name: String,
    pub email: String,
    pub time: git2::Time,
}

impl<'repo> TryFrom<git2::Signature<'repo>> for Signature {
    type Error = Error;

    fn try_from(signature: git2::Signature) -> Result<Self, Self::Error> {
        let name = str::from_utf8(signature.name_bytes())?.into();
        let email = str::from_utf8(signature.email_bytes())?.into();
        let time = signature.when();

        Ok(Signature { name, email, time })
    }
}

#[derive(Clone)]
pub struct Commit {
    pub id: git2::Oid,
    pub author: Signature,
    pub committer: Signature,
    pub message: String,
    pub summary: String,
}

impl<'repo> TryFrom<git2::Commit<'repo>> for Commit {
    type Error = Error;

    fn try_from(commit: git2::Commit) -> Result<Self, Self::Error> {
        let id = commit.id();
        let author = Signature::try_from(commit.author())?;
        let committer = Signature::try_from(commit.committer())?;
        let message_raw = commit.message_bytes();
        let message = str::from_utf8(message_raw)?.into();
        let summary_raw = commit.summary_bytes().expect("TODO");
        let summary = str::from_utf8(summary_raw)?.into();

        Ok(Commit {
            id,
            author,
            committer,
            message,
            summary,
        })
    }
}

/// A `History` that uses `git2::Commit` as the underlying artifact.
pub type History = vcs::History<Commit>;

/// Wrapper around the `git2`'s `git2::Repository` type.
/// This is to to limit the functionality that we can do
/// on the underlying object.
pub struct Repository(pub(crate) git2::Repository);

#[derive(Clone)]
struct OrderedCommit {
    id: usize,
    commit: Commit,
}

impl std::fmt::Debug for OrderedCommit {
    fn fmt(&self, f: &mut std::fmt::Formatter<'_>) -> std::fmt::Result {
        write!(
            f,
            "OrderedCommit {{ id: {}, commit: {} }}",
            self.id, self.commit.id
        )
    }
}

impl OrderedCommit {
    fn compare_by_id(&self, other: &Self) -> Ordering {
        self.id.cmp(&other.id).reverse()
    }
}

impl From<OrderedCommit> for Commit {
    fn from(ordered_commit: OrderedCommit) -> Self {
        ordered_commit.commit
    }
}

impl<'repo> Repository {
    /// Open a git repository given its URI.
    ///
    /// # Examples
    /// ```
    /// use radicle_surf::vcs::git::{Branch, BranchName, Browser, Repository};
    ///
    /// let repo = Repository::new("./data/git-platinum").unwrap();
    /// let browser = Browser::new(repo).unwrap();
    ///
    /// let mut branches = browser.list_branches(None).unwrap();
    /// branches.sort();
    ///
    /// assert_eq!(
    ///     branches,
    ///     vec![
    ///         Branch::local(BranchName::new("master")),
    ///         Branch::remote(BranchName::new("origin/HEAD")),
    ///         Branch::remote(BranchName::new("origin/dev")),
    ///         Branch::remote(BranchName::new("origin/master")),
    ///     ]
    /// );
    /// ```
    pub fn new(repo_uri: &str) -> Result<Self, Error> {
        git2::Repository::open(repo_uri)
            .map(Repository)
            .map_err(Error::from)
    }

    /// Get a particular `Commit`.
    pub(crate) fn get_commit(&'repo self, sha: Sha1) -> Result<git2::Commit<'repo>, Error> {
        let oid = git2::Oid::from_str(&sha.0)?;
        let commit = self.0.find_commit(oid)?;
        Ok(commit)
    }

    /// Build a `History` using the `head` reference.
    pub(crate) fn head(&'repo self) -> Result<History, Error> {
        let head = self.0.head()?;
        self.to_history(&head)
    }

    /// Turn a `git2::Reference` into a `History` by completing
    /// a revwalk over the first commit in the reference.
    pub(crate) fn to_history(
        &'repo self,
        history: &git2::Reference<'repo>,
    ) -> Result<History, Error> {
        let head = history.peel_to_commit()?;
        let mut commits = Vec::new();
        let mut revwalk = self.0.revwalk()?;

        // Set the revwalk to the head commit
        revwalk.push(head.id())?;

        for commit_result_id in revwalk {
            // The revwalk iter returns results so
            // we unpack these and push them to the history
            let commit_id: git2::Oid = commit_result_id?;
            let commit = Commit::try_from(self.0.find_commit(commit_id)?)?;
            commits.push(commit);
        }

        NonEmpty::from_slice(&commits)
            .map(vcs::History)
            .ok_or(Error::EmptyCommitHistory)
    }

    fn file_history(
        &'repo self,
        commit: Commit,
<<<<<<< HEAD
    ) -> Result<Forest<file_system::Label, NonEmpty<OrderedCommit>>, Error> {
        let mut file_histories = Forest::root();
=======
    ) -> Result<HashMap<file_system::Path, History>, Error> {
        let mut file_histories = HashMap::new();
>>>>>>> f4ff1086
        self.collect_file_history(&commit.id, &mut file_histories)?;
        Ok(file_histories)
    }

    fn collect_file_history(
        &'repo self,
        commit_id: &git2::Oid,
<<<<<<< HEAD
        file_histories: &mut Forest<file_system::Label, NonEmpty<OrderedCommit>>,
=======
        file_histories: &mut HashMap<file_system::Path, History>,
>>>>>>> f4ff1086
    ) -> Result<(), Error> {
        let mut revwalk = self.0.revwalk()?;

        // Set the revwalk to the head commit
        revwalk.push(commit_id.clone())?;

        for (id, commit_result) in revwalk.enumerate() {
            let parent_id = commit_result?;

            let parent = self.0.find_commit(parent_id)?;
            let paths = self.diff_commit_and_parents(&parent)?;
            let parent_commit = Commit::try_from(parent)?;
            for path in paths {
<<<<<<< HEAD
                let parent_commit = OrderedCommit {
                    id,
                    commit: parent_commit.clone(),
                };

                file_histories.insert_with(
                    path.0,
                    NonEmpty::new(parent_commit.clone()),
                    |commits| commits.push(parent_commit),
                );
=======
                file_histories
                    .entry(path)
                    .and_modify(|commits: &mut History| commits.push(parent_commit.clone()))
                    .or_insert_with(|| vcs::History::new(parent_commit.clone()));
>>>>>>> f4ff1086
            }
        }
        Ok(())
    }

    fn diff_commit_and_parents(
        &'repo self,
        commit: &'repo git2::Commit,
    ) -> Result<Vec<file_system::Path>, Error> {
        let mut parents = commit.parents();
        let head = parents.next();
        let mut touched_files = vec![];

        let mut add_deltas = |diff: git2::Diff| -> Result<(), Error> {
            let deltas = diff.deltas();

            for delta in deltas {
                let new = delta.new_file().path().ok_or(Error::FileDiffException)?;
                let path = file_system::Path::try_from(new.to_path_buf())?;
                touched_files.push(path);
            }

            Ok(())
        };

        match head {
            None => {
                let diff = self.diff_commits(&commit, None)?;
                add_deltas(diff)?;
            }
            Some(parent) => {
                let diff = self.diff_commits(&commit, Some(&parent))?;
                add_deltas(diff)?;

                for parent in parents {
                    let diff = self.diff_commits(&commit, Some(&parent))?;
                    add_deltas(diff)?;
                }
            }
        }

        Ok(touched_files)
    }

    fn diff_commits(
        &'repo self,
        left: &'repo git2::Commit,
        right: Option<&'repo git2::Commit>,
    ) -> Result<git2::Diff, Error> {
        let left_tree = left.tree()?;
        let right_tree = right.map_or(Ok(None), |commit| commit.tree().map(Some))?;

        let diff = self
            .0
            .diff_tree_to_tree(Some(&left_tree), right_tree.as_ref(), None)?;

        Ok(diff)
    }
}

impl vcs::GetVCS<Error> for Repository {
    type RepoId = String;

    fn get_repo(repo_id: Self::RepoId) -> Result<Self, Error> {
        git2::Repository::open(&repo_id)
            .map(Repository)
            .map_err(Error::from)
    }
}

impl From<git2::Repository> for Repository {
    fn from(repo: git2::Repository) -> Self {
        Repository(repo)
    }
}

/// The combination of a branch's name and where its locality (remote or local).
///
/// **Note**: The `PartialOrd` and `Ord` implementations compare on `BranchName`
/// only.
#[derive(Debug, Clone, PartialEq, Eq)]
pub struct Branch {
    pub name: BranchName,
    pub locality: git2::BranchType,
}

impl PartialOrd for Branch {
    fn partial_cmp(&self, other: &Branch) -> Option<Ordering> {
        Some(self.cmp(other))
    }
}

impl Ord for Branch {
    fn cmp(&self, other: &Branch) -> Ordering {
        self.name.cmp(&other.name)
    }
}

impl Branch {
    /// Helper to create a remote `Branch` with a name
    pub fn remote(name: BranchName) -> Self {
        Branch {
            name,
            locality: git2::BranchType::Remote,
        }
    }

    /// Helper to create a remote `Branch` with a name
    pub fn local(name: BranchName) -> Self {
        Branch {
            name,
            locality: git2::BranchType::Local,
        }
    }
}

/// A newtype wrapper over `String` to separate out
/// the fact that a caller wants to fetch a branch.
#[derive(Debug, Clone, PartialEq, Eq, PartialOrd, Ord)]
pub struct BranchName(String);

impl BranchName {
    pub fn new(name: &str) -> Self {
        BranchName(name.into())
    }

    pub fn name(&self) -> String {
        self.0.clone()
    }
}

/// A newtype wrapper over `String` to separate out
/// the fact that a caller wants to fetch a tag.
#[derive(Debug, Clone, PartialEq, Eq, PartialOrd, Ord)]
pub struct TagName(String);

impl TagName {
    pub fn new(name: &str) -> Self {
        TagName(name.into())
    }

    pub fn name(&self) -> String {
        self.0.clone()
    }
}

/// A newtype wrapper over `String` to separate out
/// the fact that a caller wants to fetch a commit.
#[derive(Debug, Clone, PartialEq, Eq, PartialOrd, Ord)]
pub struct Sha1(String);

impl Sha1 {
    pub fn new(name: &str) -> Self {
        Sha1(name.into())
    }

    pub fn name(&self) -> String {
        self.0.clone()
    }
}

/// An enumeration of git objects we can fetch and turn
/// into a [`History`](struct.History.html).
#[derive(Debug, Clone)]
pub enum Object {
    Branch(BranchName),
    Tag(TagName),
}

impl Object {
    pub fn branch(name: &str) -> Self {
        Object::Branch(BranchName::new(name))
    }

    pub fn tag(name: &str) -> Self {
        Object::Tag(TagName::new(name))
    }

    fn get_name(&self) -> String {
        match self {
            Object::Branch(name) => name.0.clone(),
            Object::Tag(name) => name.0.clone(),
        }
    }
}

impl vcs::VCS<Commit, Error> for Repository {
    type HistoryId = Object;
    type ArtefactId = git2::Oid;

    fn get_history(&self, history_id: Self::HistoryId) -> Result<History, Error> {
        let reference = self
            .0
            .resolve_reference_from_short_name(&history_id.get_name())?;
        let to_history = |pred, err| {
            if pred {
                self.to_history(&reference)
            } else {
                Err(err)
            }
        };
        match history_id {
            Object::Branch(_) => to_history(
                reference.is_branch() || reference.is_remote(),
                Error::NotBranch,
            ),
            Object::Tag(_) => to_history(reference.is_tag(), Error::NotTag),
        }
    }

    fn get_histories(&self) -> Result<Vec<History>, Error> {
        self.0
            .references()
            .map_err(Error::from)
            .and_then(|mut references| {
                references.try_fold(vec![], |mut acc, reference| {
                    reference.map_err(Error::from).and_then(|r| {
                        let history = self.to_history(&r)?;
                        acc.push(history);
                        Ok(acc)
                    })
                })
            })
    }

    fn get_identifier(artifact: &Commit) -> Self::ArtefactId {
        artifact.id
    }
}

impl file_system::RepoBackend for Repository {
    fn repo_directory() -> file_system::Directory {
        file_system::Directory {
            name: file_system::Label {
                label: ".git".into(),
                hidden: true,
            },
            entries: NonEmpty::new(file_system::DirectoryContents::Repo),
        }
    }
}

impl std::fmt::Debug for Repository {
    fn fmt(&self, f: &mut std::fmt::Formatter<'_>) -> std::fmt::Result {
        write!(f, ".git")
    }
}

/// A `Browser` that uses [`Repository`](struct.Repository.html) as the underlying repository backend,
/// `git2::Commit` as the artifact, and [`Error`](enum.Error.html) for error reporting.
pub type Browser = vcs::Browser<Repository, Commit, Error>;

impl Browser {
    /// Create a new browser to interact with.
    ///
    /// # Examples
    ///
    /// ```
    /// use radicle_surf::vcs::git::{Browser, Repository};
    ///
    /// let repo = Repository::new("./data/git-platinum").unwrap();
    /// let browser = Browser::new(repo).unwrap();
    /// ```
    pub fn new(repository: Repository) -> Result<Self, Error> {
        let history = repository.head()?;
        let snapshot = Box::new(|repository: &Repository, history: &History| {
            let tree = Self::get_tree(&repository.0, history.0.first())?;
            Ok(file_system::Directory::from::<Repository>(tree))
        });
        Ok(vcs::Browser {
            snapshot,
            history,
            repository,
        })
    }

    /// Set the current `Browser` history to the `HEAD` commit of the underlying repository.
    ///
    /// # Examples
    ///
    /// ```
    /// use radicle_surf::vcs::git::{Browser, Repository};
    ///
    /// let repo = Repository::new("./data/git-platinum").unwrap();
    /// let mut browser = Browser::new(repo).unwrap();
    ///
    /// // ensure we're at HEAD
    /// browser.head();
    ///
    /// let directory = browser.get_directory();
    ///
    /// // We are able to render the directory
    /// assert!(directory.is_ok());
    /// ```
    pub fn head(&mut self) -> Result<(), Error> {
        let history = self.repository.head()?;
        self.set_history(history);
        Ok(())
    }

    /// Set the current `Browser` history to the [`BranchName`](struct.BranchName.html)
    /// provided.
    ///
    /// # Examples
    ///
    /// ```
    /// use radicle_surf::vcs::git::{BranchName, Browser, Repository};
    ///
    /// let repo = Repository::new("./data/git-platinum").unwrap();
    /// let mut browser = Browser::new(repo).unwrap();
    ///
    /// // ensure we're on 'master'
    /// browser.branch(BranchName::new("master"));
    ///
    /// let directory = browser.get_directory();
    ///
    /// // We are able to render the directory
    /// assert!(directory.is_ok());
    /// ```
    ///
    /// ```
    /// use radicle_surf::vcs::git::{BranchName, Browser, Repository};
    /// use radicle_surf::file_system::{Label, Path, SystemType};
    /// use radicle_surf::file_system::unsound;
    ///
    /// let repo = Repository::new("./data/git-platinum").unwrap();
    /// let mut browser = Browser::new(repo).unwrap();
    /// browser
    ///     .branch(BranchName::new("origin/dev"))
    ///     .expect("Failed to change branch to dev");
    ///
    /// let directory = browser.get_directory().expect("Failed to get directory");
    /// let mut directory_contents = directory.list_directory();
    /// directory_contents.sort();
    ///
    /// assert_eq!(
    ///     directory_contents,
    ///     vec![
    ///         SystemType::file(unsound::label::new(".i-am-well-hidden")),
    ///         SystemType::file(unsound::label::new(".i-too-am-hidden")),
    ///         SystemType::file(unsound::label::new("README.md")),
    ///         SystemType::directory(unsound::label::new("bin")),
    ///         SystemType::file(unsound::label::new("here-we-are-on-a-dev-branch.lol")),
    ///         SystemType::directory(unsound::label::new("src")),
    ///         SystemType::directory(unsound::label::new("text")),
    ///         SystemType::directory(unsound::label::new("this")),
    ///     ]
    /// );
    ///
    /// let tests = directory
    ///     .find_directory(&Path::new(unsound::label::new("bin")))
    ///     .expect("bin not found");
    /// let mut tests_contents = tests.list_directory();
    /// tests_contents.sort();
    ///
    /// assert_eq!(
    ///     tests_contents,
    ///     vec![
    ///         SystemType::file(unsound::label::new("cat")),
    ///         SystemType::file(unsound::label::new("ls")),
    ///         SystemType::file(unsound::label::new("test")),
    ///     ]
    /// );
    /// ```
    pub fn branch(&mut self, branch_name: BranchName) -> Result<(), Error> {
        let branch = self.repository.get_history(Object::Branch(branch_name))?;
        self.set_history(branch);
        Ok(())
    }

    /// Set the current `Browser` history to the [`TagName`](struct.TagName.html)
    /// provided.
    ///
    /// # Examples
    ///
    /// ```
    /// use radicle_surf::vcs::History;
    /// use radicle_surf::vcs::git::{TagName, Browser, Oid, Repository};
    ///
    /// let repo = Repository::new("./data/git-platinum").unwrap();
    /// let mut browser = Browser::new(repo).unwrap();
    ///
    /// // Switch to "v0.3.0"
    /// browser.tag(TagName::new("v0.3.0")).expect("Failed to switch tag");
    ///
    /// let expected_history = History((
    ///     Oid::from_str("19bec071db6474af89c866a1bd0e4b1ff76e2b97").unwrap(),
    ///     vec![
    ///         Oid::from_str("f3a089488f4cfd1a240a9c01b3fcc4c34a4e97b2").unwrap(),
    ///         Oid::from_str("2429f097664f9af0c5b7b389ab998b2199ffa977").unwrap(),
    ///         Oid::from_str("d3464e33d75c75c99bfb90fa2e9d16efc0b7d0e3").unwrap(),
    ///     ]
    /// ).into());
    ///
    /// let history_ids = browser.get_history().map(|commit| commit.id);
    ///
    /// // We are able to render the directory
    /// assert_eq!(history_ids, expected_history);
    /// ```
    pub fn tag(&mut self, tag_name: TagName) -> Result<(), Error> {
        let branch = self.repository.get_history(Object::Tag(tag_name))?;
        self.set_history(branch);
        Ok(())
    }

    /// Set the current `Browser` history to the [`Sha1`](struct.Sha1.html)
    /// provided. The history will consist of a single [`Commit`](struct.Commit.html).
    ///
    /// # Examples
    ///
    /// ```
    /// use radicle_surf::file_system::{Label, SystemType};
    /// use radicle_surf::vcs::git::{Browser, Repository, Sha1};
    /// use radicle_surf::file_system::unsound;
    ///
    /// let repo = Repository::new("./data/git-platinum")
    ///     .expect("Could not retrieve ./data/git-platinum as git repository");
    /// let mut browser = Browser::new(repo).expect("Could not initialise Browser");
    ///
    /// // Set to the initial commit
    /// browser
    ///     .commit(Sha1::new("e24124b7538658220b5aaf3b6ef53758f0a106dc"))
    ///     .expect("Missing commit");
    ///
    /// let directory = browser.get_directory().unwrap();
    /// let mut directory_contents = directory.list_directory();
    /// directory_contents.sort();
    ///
    /// // We should only have src in our root
    /// assert_eq!(
    ///     directory_contents,
    ///     vec![
    ///         SystemType::file(unsound::label::new("README.md")),
    ///         SystemType::directory(unsound::label::new("bin")),
    ///         SystemType::directory(unsound::label::new("src")),
    ///         SystemType::directory(unsound::label::new("this")),
    ///     ]
    /// );
    ///
    /// // We have the single commit
    /// assert!(browser.get_history().0.len() == 1);
    /// ```
    pub fn commit(&mut self, sha: Sha1) -> Result<(), Error> {
        let commit = Commit::try_from(self.repository.get_commit(sha)?)?;
        self.set_history(vcs::History(NonEmpty::new(commit)));
        Ok(())
    }

    /// List the names of the branches that are contained in the
    /// underlying [`Repository`](struct.Repository.hmtl).
    ///
    /// # Examples
    ///
    /// ```
    /// use radicle_surf::vcs::git::{Branch, BranchType, BranchName, Browser, Repository};
    ///
    /// let repo = Repository::new("./data/git-platinum").unwrap();
    /// let mut browser = Browser::new(repo).unwrap();
    ///
    /// let branches = browser.list_branches(None).unwrap();
    ///
    /// // 'master' exists in the list of branches
    /// assert!(branches.contains(&Branch::local(BranchName::new("master"))));
    ///
    /// // Filter the branches by `Remote`.
    /// let mut branches = browser.list_branches(Some(BranchType::Remote)).unwrap();
    /// branches.sort();
    ///
    /// assert_eq!(branches, vec![
    ///     Branch::remote(BranchName::new("origin/HEAD")),
    ///     Branch::remote(BranchName::new("origin/dev")),
    ///     Branch::remote(BranchName::new("origin/master")),
    /// ]);
    /// ```
    pub fn list_branches(&self, filter: Option<git2::BranchType>) -> Result<Vec<Branch>, Error> {
        self.repository
            .0
            .branches(filter)
            .map_err(Error::from)
            .and_then(|mut branches| {
                branches.try_fold(vec![], |mut acc, branch| {
                    let (branch, branch_type) = branch?;
                    let name = str::from_utf8(branch.name_bytes()?)?;
                    let branch = Branch {
                        name: BranchName(name.to_string()),
                        locality: branch_type,
                    };
                    acc.push(branch);
                    Ok(acc)
                })
            })
    }

    /// List the names of the tags that are contained in the
    /// underlying [`Repository`](struct.Repository.hmtl).
    ///
    /// # Examples
    ///
    /// ```
    /// use radicle_surf::vcs::git::{Browser, Repository, TagName};
    ///
    /// let repo = Repository::new("./data/git-platinum").unwrap();
    /// let mut browser = Browser::new(repo).unwrap();
    ///
    /// let tags = browser.list_tags().unwrap();
    ///
    /// // We currently have no tags :(
    ///
    /// assert_eq!(
    ///     tags,
    ///     vec![
    ///         TagName::new("v0.1.0"),
    ///         TagName::new("v0.2.0"),
    ///         TagName::new("v0.3.0"),
    ///         TagName::new("v0.4.0"),
    ///         TagName::new("v0.5.0")
    ///     ]
    /// );
    /// ```
    pub fn list_tags(&self) -> Result<Vec<TagName>, Error> {
        let tags = self.repository.0.tag_names(None)?;
        Ok(tags
            .into_iter()
            .filter_map(|tag| tag.map(TagName::new))
            .collect())
    }

    /// Given a [`Path`](../../file_system/struct.Path.html) to a file, return the last `Commit`
    /// that touched that file.
    ///
    /// # Examples
    ///
    /// ```
    /// use radicle_surf::vcs::git::{Browser, Repository, Sha1};
    /// use radicle_surf::file_system::{Label, Path, SystemType};
    /// use radicle_surf::file_system::unsound;
    ///
    /// use git2;
    ///
    /// let repo = Repository::new("./data/git-platinum")
    ///     .expect("Could not retrieve ./data/git-test as git repository");
    /// let mut browser = Browser::new(repo).expect("Could not initialise Browser");
    ///
    /// // Clamp the Browser to a particular commit
    /// browser.commit(Sha1::new("d6880352fc7fda8f521ae9b7357668b17bb5bad5")).expect("Failed to set
    /// commit");
    ///
    /// let head_commit = browser.get_history().0.first().clone();
    /// let expected_commit = git2::Oid::from_str("d3464e33d75c75c99bfb90fa2e9d16efc0b7d0e3")
    ///     .expect("Failed to create Oid");
    ///
    /// let readme_last_commit = browser
    ///     .last_commit(&Path::with_root(&[unsound::label::new("README.md")]))
    ///     .expect("Failed to get last commit")
    ///     .map(|commit| commit.id);
    ///
    /// assert_eq!(readme_last_commit, Some(expected_commit));
    ///
    /// let expected_commit = git2::Oid::from_str("e24124b7538658220b5aaf3b6ef53758f0a106dc")
    ///     .expect("Failed to create Oid");
    ///
    /// let memory_last_commit = browser
    ///     .last_commit(&Path::with_root(&[unsound::label::new("src"), unsound::label::new("memory.rs")]))
    ///     .expect("Failed to get last commit")
    ///     .map(|commit| commit.id);
    ///
    /// assert_eq!(memory_last_commit, Some(expected_commit));
    /// ```
    ///
    /// ```
    /// use radicle_surf::vcs::git::{Browser, Repository, Sha1};
    /// use radicle_surf::file_system::{Label, Path, SystemType};
    /// use radicle_surf::file_system::unsound;
    ///
    /// let repo = Repository::new("./data/git-platinum")
    ///     .expect("Could not retrieve ./data/git-platinum as git repository");
    /// let mut browser = Browser::new(repo).expect("Could not initialise Browser");
    ///
    /// // Set the browser history to the initial commit
    /// browser.commit(Sha1::new("d3464e33d75c75c99bfb90fa2e9d16efc0b7d0e3")).unwrap();
    ///
    /// let head_commit = browser.get_history().0.first().clone();
    ///
    /// // memory.rs is commited later so it should not exist here.
    /// let memory_last_commit = browser
    ///     .last_commit(&Path::with_root(&[unsound::label::new("src"), unsound::label::new("memory.rs")]))
    ///     .expect("Failed to get last commit")
    ///     .map(|commit| commit.id);
    ///
    /// assert_eq!(memory_last_commit, None);
    ///
    /// // README.md exists in this commit.
    /// let readme_last_commit = browser
    ///     .last_commit(&Path::with_root(&[unsound::label::new("README.md")]))
    ///     .expect("Failed to get last commit")
    ///     .map(|commit| commit.id);
    ///
    /// assert_eq!(readme_last_commit, Some(head_commit.id));
    /// ```
    ///
    /// ```
    /// use radicle_surf::vcs::git::{BranchName, Browser, Oid, Repository, Sha1};
    /// use radicle_surf::file_system::{Label, Path, SystemType};
    /// use radicle_surf::file_system::unsound;
    ///
    /// let repo = Repository::new("./data/git-platinum")
    ///     .expect("Could not retrieve ./data/git-platinum as git repository");
    /// let mut browser = Browser::new(repo).expect("Could not initialise Browser");
    ///
    /// // Check that last commit is the actual last commit even if head commit differs.
    /// browser.commit(Sha1::new("19bec071db6474af89c866a1bd0e4b1ff76e2b97")).unwrap();
    ///
    /// let expected_commit_id =
    ///     Oid::from_str("f3a089488f4cfd1a240a9c01b3fcc4c34a4e97b2").unwrap();
    ///
    /// let gitignore_last_commit_id = browser
    ///     .last_commit(&unsound::path::new("~/examples/Folder.svelte"))
    ///     .expect("Failed to get last commit")
    ///     .map(|commit| commit.id);
    ///
    /// assert_eq!(gitignore_last_commit_id, Some(expected_commit_id));
    /// ```
    ///
    /// ```
    /// use radicle_surf::vcs::git::{BranchName, Browser, Repository, Sha1};
    /// use radicle_surf::vcs::git::git2::{Oid};
    /// use radicle_surf::file_system::{Label, Path, SystemType};
    /// use radicle_surf::file_system::unsound;
    ///
    /// let repo = Repository::new("./data/git-platinum")
    ///     .expect("Could not retrieve ./data/git-platinum as git repository");
    /// let mut browser = Browser::new(repo).expect("Could not initialise Browser");
    ///
    /// // Check that last commit is the actual last commit even if head commit differs.
    /// browser.commit(Sha1::new("19bec071db6474af89c866a1bd0e4b1ff76e2b97")).unwrap();
    ///
    /// let expected_commit_id =
    ///     Oid::from_str("2429f097664f9af0c5b7b389ab998b2199ffa977").unwrap();
    ///
    /// let gitignore_last_commit_id = browser
    ///     .last_commit(&unsound::path::new("~/this/is/a/really/deeply/nested/directory/tree"))
    ///     .expect("Failed to get last commit")
    ///     .map(|commit| commit.id);
    ///
    /// assert_eq!(gitignore_last_commit_id, Some(expected_commit_id));
    /// ```
    ///
    /// ```
    /// use radicle_surf::vcs::git::{BranchName, GitBrowser, Repository, Oid, Sha1};
    /// use radicle_surf::file_system::{Label, Path, SystemType};
    /// use radicle_surf::file_system::unsound;
    ///
    /// let repo = Repository::new("./data/git-platinum")
    ///     .expect("Could not retrieve ./data/git-platinum as git repository");
    /// let mut browser = GitBrowser::new(repo).expect("Could not initialise Browser");
    ///
    /// let expected_commit_id =
    ///     Oid::from_str("3873745c8f6ffb45c990eb23b491d4b4b6182f95").unwrap();
    ///
    /// let gitignore_last_commit_id = browser
    ///     .last_commit(&Path::root())
    ///     .expect("Failed to get last commit")
    ///     .map(|commit| commit.id);
    ///
    /// assert_eq!(gitignore_last_commit_id, Some(expected_commit_id));
    pub fn last_commit(&self, path: &file_system::Path) -> Result<Option<Commit>, Error> {
        let file_history = self
            .repository
            .file_history(self.get_history().first().clone())?;

        Ok(file_history.find(&path.0).map(|tree| {
            tree.maximum_by(&|c: &NonEmpty<OrderedCommit>, d| c.first().compare_by_id(&d.first()))
                .first()
                .commit
                .clone()
        }))
    }

    /// Do a pre-order TreeWalk of the given commit. This turns a Tree
    /// into a HashMap of Paths and a list of Files. We can then turn that
    /// into a Directory.
    fn get_tree(
        repo: &git2::Repository,
        commit: &Commit,
    ) -> Result<HashMap<file_system::Path, NonEmpty<file_system::File>>, Error> {
        let mut file_paths_or_error: Result<
            HashMap<file_system::Path, NonEmpty<file_system::File>>,
            Error,
        > = Ok(HashMap::new());

        let commit = repo.find_commit(commit.id)?;
        let tree = commit.as_object().peel_to_tree()?;

        tree.walk(
            git2::TreeWalkMode::PreOrder,
            |s, entry| match Self::tree_entry_to_file_and_path(repo, s, entry) {
                Ok((path, file)) => {
                    match file_paths_or_error.as_mut() {
                        Ok(mut files) => Self::update_file_map(path, file, &mut files),

                        // We don't need to update, we want to keep the error.
                        Err(_err) => {}
                    }
                    git2::TreeWalkResult::Ok
                }
                Err(err) => match err {
                    // We want to continue if the entry was not a Blob.
                    TreeWalkError::NotBlob => git2::TreeWalkResult::Ok,

                    // But we want to keep the error and abort otherwise.
                    TreeWalkError::Git(err) => {
                        file_paths_or_error = Err(err);
                        git2::TreeWalkResult::Abort
                    }
                },
            },
        )?;

        file_paths_or_error
    }

    fn update_file_map(
        path: file_system::Path,
        file: file_system::File,
        files: &mut HashMap<file_system::Path, NonEmpty<file_system::File>>,
    ) {
        files
            .entry(path)
            .and_modify(|entries| entries.push(file.clone()))
            .or_insert_with(|| NonEmpty::new(file));
    }

    fn tree_entry_to_file_and_path(
        repo: &git2::Repository,
        tree_path: &str,
        entry: &git2::TreeEntry,
    ) -> Result<(file_system::Path, file_system::File), TreeWalkError> {
        // Account for the "root" of git being the empty string
        let path = if tree_path.is_empty() {
            Ok(file_system::Path::root())
        } else {
            file_system::Path::try_from(tree_path)
        }?;

        let object = entry.to_object(repo)?;
        let blob = object.as_blob().ok_or(TreeWalkError::NotBlob)?;
        let name = str::from_utf8(entry.name_bytes())?;

        let name = file_system::Label::try_from(name).map_err(Error::FileSystem)?;

        Ok((
            path,
            file_system::File {
                name,
                contents: blob.content().to_owned(),
                size: blob.size(),
            },
        ))
    }
}<|MERGE_RESOLUTION|>--- conflicted
+++ resolved
@@ -210,13 +210,8 @@
     fn file_history(
         &'repo self,
         commit: Commit,
-<<<<<<< HEAD
     ) -> Result<Forest<file_system::Label, NonEmpty<OrderedCommit>>, Error> {
         let mut file_histories = Forest::root();
-=======
-    ) -> Result<HashMap<file_system::Path, History>, Error> {
-        let mut file_histories = HashMap::new();
->>>>>>> f4ff1086
         self.collect_file_history(&commit.id, &mut file_histories)?;
         Ok(file_histories)
     }
@@ -224,11 +219,7 @@
     fn collect_file_history(
         &'repo self,
         commit_id: &git2::Oid,
-<<<<<<< HEAD
         file_histories: &mut Forest<file_system::Label, NonEmpty<OrderedCommit>>,
-=======
-        file_histories: &mut HashMap<file_system::Path, History>,
->>>>>>> f4ff1086
     ) -> Result<(), Error> {
         let mut revwalk = self.0.revwalk()?;
 
@@ -242,7 +233,6 @@
             let paths = self.diff_commit_and_parents(&parent)?;
             let parent_commit = Commit::try_from(parent)?;
             for path in paths {
-<<<<<<< HEAD
                 let parent_commit = OrderedCommit {
                     id,
                     commit: parent_commit.clone(),
@@ -253,12 +243,6 @@
                     NonEmpty::new(parent_commit.clone()),
                     |commits| commits.push(parent_commit),
                 );
-=======
-                file_histories
-                    .entry(path)
-                    .and_modify(|commits: &mut History| commits.push(parent_commit.clone()))
-                    .or_insert_with(|| vcs::History::new(parent_commit.clone()));
->>>>>>> f4ff1086
             }
         }
         Ok(())
