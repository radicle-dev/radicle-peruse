--- conflicted
+++ resolved
@@ -37,6 +37,7 @@
 use crate::vcs::VCS;
 use git2::{BranchType, Commit, Error, Oid, Reference, Repository, TreeWalkMode, TreeWalkResult};
 use nonempty::NonEmpty;
+use std::cmp::Ordering;
 use std::collections::HashMap;
 
 #[derive(Debug, PartialEq)]
@@ -72,30 +73,17 @@
     /// let repo = GitRepository::new("./data/git-golden").unwrap();
     /// let browser = GitBrowser::new(&repo).unwrap();
     ///
-<<<<<<< HEAD
-    /// let mut branches = browser.list_branches().unwrap();
+    /// let mut branches = browser.list_branches(None).unwrap();
     /// branches.sort();
     ///
     /// assert_eq!(
     ///     branches,
     ///     vec![
-    ///         BranchName::new("master"),
-    ///         BranchName::new("origin/HEAD"),
-    ///         BranchName::new("origin/add-tests"),
-    ///         BranchName::new("origin/master"),
-    ///     ]
-=======
-    /// let branches = browser.list_branches(None);
-    ///
-    /// assert_eq!(
-    ///     branches,
-    ///     Ok(vec![
     ///         Branch::local(BranchName::new("master")),
     ///         Branch::remote(BranchName::new("origin/HEAD")),
     ///         Branch::remote(BranchName::new("origin/add-tests")),
     ///         Branch::remote(BranchName::new("origin/master")),
-    ///     ])
->>>>>>> 800f6ff7
+    ///     ]
     /// );
     /// ```
     pub fn new(repo_uri: &str) -> Result<Self, GitError> {
@@ -155,10 +143,25 @@
 }
 
 /// The combination of a branch's name and where its locality (remote or local).
+///
+/// **Note**: The `PartialOrd` and `Ord` implementations compare on `BranchName`
+/// only.
 #[derive(Debug, Clone, PartialEq, Eq)]
 pub struct Branch {
     pub name: BranchName,
     pub locality: BranchType,
+}
+
+impl PartialOrd for Branch {
+    fn partial_cmp(&self, other: &Branch) -> Option<Ordering> {
+        Some(self.cmp(other))
+    }
+}
+
+impl Ord for Branch {
+    fn cmp(&self, other: &Branch) -> Ordering {
+        self.name.cmp(&other.name)
+    }
 }
 
 impl Branch {
